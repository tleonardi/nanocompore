# Byte-compiled / optimized / DLL files
__pycache__/
*.py[cod]
*$py.class

# C extensions
*.so

# Distribution / packaging
.Python
build/
develop-eggs/
dist/
downloads/
eggs/
.eggs/
lib/
lib64/
parts/
sdist/
var/
wheels/
*.egg-info/
.installed.cfg
*.egg
MANIFEST

# PyInstaller
#  Usually these files are written by a python script from a template
#  before PyInstaller builds the exe, so as to inject date/other infos into it.
*.manifest
*.spec

# Installer logs
pip-log.txt
pip-delete-this-directory.txt

# Unit test / coverage reports
htmlcov/
.tox/
.coverage
.coverage.*
.cache
nosetests.xml
coverage.xml
*.cover
.hypothesis/
.pytest_cache/

# Translations
*.mo
*.pot

# Django stuff:
*.log
local_settings.py
db.sqlite3

# Flask stuff:
instance/
.webassets-cache

# Scrapy stuff:
.scrapy

# Sphinx documentation
docs/_build/

# PyBuilder
target/

# Jupyter Notebook
.ipynb_checkpoints

# pyenv
.python-version

# celery beat schedule file
celerybeat-schedule

# SageMath parsed files
*.sage.py

# Environments
.env
.venv
env/
venv/
ENV/
env.bak/
venv.bak/

# Spyder project settings
.spyderproject
.spyproject

# Rope project settings
.ropeproject

# mkdocs documentation
/site

<<<<<<< HEAD
# data
tests
.docs

=======
>>>>>>> a2ce3adb
# mypy
.mypy_cache/
site/<|MERGE_RESOLUTION|>--- conflicted
+++ resolved
@@ -100,13 +100,10 @@
 # mkdocs documentation
 /site
 
-<<<<<<< HEAD
-# data
+data
 tests
 .docs
 
-=======
->>>>>>> a2ce3adb
 # mypy
 .mypy_cache/
 site/