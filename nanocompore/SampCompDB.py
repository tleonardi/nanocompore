# -*- coding: utf-8 -*-

#~~~~~~~~~~~~~~IMPORTS~~~~~~~~~~~~~~#
# Std lib
from collections import OrderedDict, namedtuple
import shelve
from math import log

# Third party
from pyfaidx import Fasta
import pandas as pd
import numpy as np
import matplotlib.pyplot as pl
import seaborn as sns
from bedparse import bedline
from statsmodels.stats.multitest import multipletests

# Local package
from nanocompore.common import counter_to_str, access_file, NanocomporeError

#~~~~~~~~~~~~~~MAIN CLASS~~~~~~~~~~~~~~#
class SampCompDB (object):
    """ Wrapper over the result shelve SampComp """

    #~~~~~~~~~~~~~~FUNDAMENTAL METHODS~~~~~~~~~~~~~~#
    def __init__(self, db_fn, fasta_fn):
        """
        Import a shelve db and a fasta reference file. Automatically returned by SampComp
        Can also be manually created from an existing shelve db output
        db_fn: Path where to write the result database
        fasta_fn: Path to a fasta file corresponding to the reference used for read alignemnt
        """
        # Check file
        for fn in (db_fn, fasta_fn):
            if not access_file (fn):
                raise NanocomporeError("Cannot access file {}".format(fn))

        # Try to get ref_id list and metadata from shelve db
        try:
            with shelve.open (db_fn, flag='r') as db:

                # Try to get metedata from db
                try:
                    metadata = db['__metadata']
                    self._comparison_method=metadata['comparison_method']
                    self._sequence_context=metadata['sequence_context']
                except KeyError:
                    raise NanocomporeError("The result database does not contain metadata")

                # Try to load read_ids
                self.ref_id_list = [k for k in db.keys() if k!='__metadata']
                if not self.ref_id_list:
                    raise NanocomporeError("The result database is empty")
        except:
            raise NanocomporeError("The result database cannot be opened")
        self._db_fn = db_fn

        # Try to open Fasta file
        try:
            self._fasta = Fasta(fasta_fn)
        except:
            raise NanocomporeError("The fasta reference file cannot be opened")

    def __repr__ (self):
        """readable description of the object"""
        return "[{}] Number of references: {}\n".format(self.__class__.__name__, len(self))

    #~~~~~~~~~~~~~~MAGIC METHODS~~~~~~~~~~~~~~#
    def __len__ (self):
        return len (self.ref_id_list)-1

    def __iter__ (self):
        with shelve.open (self._db_fn, flag = "r") as db:
            for k, v in db.items():
                if not k == '__metadata':
                    yield (k, v)

    def __getitem__(self, items):
        with shelve.open (self._db_fn, flag = "r") as db:
            if items in db:
                return db[items]
            else:
                raise KeyError ("Item not found in the database")

    #~~~~~~~~~~~~~~PUBLIC METHODS~~~~~~~~~~~~~~#
<<<<<<< HEAD

    ################################### TO DO ##################################
    def save_to_bed (self, output_fn, bedgraph=False, pvalue_field=None, pvalue_thr=0.01, sequence_context=0, convert=None, assembly=None, title=None):
=======
    def save_to_bed (self, output_fn, bedgraph=False, pvalue_field=None, pvalue_thr=0.01, sequence_context=0, convert=None, assembly=None):
>>>>>>> bbfd55af
        """Saves the results object to BED6 format.
            bedgraph: save file in bedgraph format instead of bed
            pvalue_field: specifies what column to use as BED score (field 5, as -log10)
            pvalue_thr: only report positions with pvalue<=thr
            sequence_context: produce BED files for the given context
            convert: one of 'ensembl_to_ucsc' or 'ucsc_to_ensembl". Convert chromosome named between Ensembl and Ucsc conventions
            assembly: required if convert is used. One of "hg38" or "mm10"
        """
        if sequence_context != 0:
            pvalue_field=pvalue_field+"_context="+str(sequence_context)
        if pvalue_field not in self.results:
            raise NanocomporeError(("The field '%s' is not in the results" % pvalue_field))
        if "results" not in self.__dict__:
            raise NanocomporeError("Run calculate_results() before trying to save to bed")
        if convert not in [None, "ensembl_to_ucsc", "ucsc_to_ensembl"]:
            raise NanocomporeError("Convert value not valid")
        if convert is not None and assembly is None:
            raise NanocomporeError("The assembly argument is required in order to do the conversion. Choose one of 'hg38' or 'mm10' ")

        with open(output_fn, "w") as bed_file:
            if title is not None:
                if not bedgraph:
                    bed_file.write('track type=bed name="%s" description="%s"\n'%(title,title))
                else:
                    bed_file.write('track type=bedGraph name="%s" description="%s"\n'%(title,title))
            for record in self.results[['chr', 'genomicPos', 'ref','strand']+[pvalue_field]].values.tolist():
                if not bedgraph and record[-1]<=pvalue_thr:
                    line=bedline([record[0], record[1], record[1]+sequence_context+1, record[2], -log(record[-1], 10), record[3]])
                    if convert is "ensembl_to_ucsc":
                        line=line.translateChr(assembly=assembly, target="ucsc", patches=True)
                    elif convert is "ucsc_to_ensembl":
                        line=line.translateChr(assembly=assembly, target="ens", patches=True)
                    bed_file.write("%s\t%s\t%s\t%s\t%s\t%s\n" % (line.chr, line.start, line.end, line.name, line.score, line.strand))
                elif bedgraph:
                    line=bedline([record[0], record[1], record[1]+sequence_context+1, record[2], -log(record[-1], 10), record[3]])
                    if convert is "ensembl_to_ucsc":
                        line=line.translateChr(assembly=assembly, target="ucsc", patches=True)
                    elif convert is "ucsc_to_ensembl":
                        line=line.translateChr(assembly=assembly, target="ens", patches=True)
                    bed_file.write("%s\t%s\t%s\t%s\n" % (line.chr, line.start, line.end, line.score))

    def calculate_results(self, bed_fn=None, adjust=True, methods=None):
        # Compose a lists with the name of the results
        tests=[]
        if methods is None:
            methods = self._comparison_method
        for method in methods:
            if method in ["mann_whitney", "MW"]:
                tests.append("pvalue_mann_whitney_median")
                tests.append("pvalue_mann_whitney_dwell")
            elif method in ["kolmogorov_smirnov", "KS"]:
                tests.append("pvalue_kolmogorov_smirnov_median")
                tests.append("pvalue_kolmogorov_smirnov_dwell")
            elif method in ["t_test", "TT"]:
                tests.append("pvalue_t_test_median")
                tests.append("pvalue_t_test_dwell")
            elif method in ["kmean"]:
                tests.append("pvalue_kmeans")
        if self._sequence_context:
            c=str(self._sequence_context)
            tests+=[t+"_context="+c for t in tests]

        # We open the DB rather that calling __getitem__ to avoid
        # opening and closing the file for every transcript
        with shelve.open(self._db_fn, flag = "r") as db:
            df = pd.DataFrame([dict({a:b for a,b in v.items() if a in tests}, ref=ref_id, pos=k)  for ref_id, rec in db.items() for k,v in rec.items() if ref_id!="__metadata" ]).fillna(1)

        if bed_fn:
            bed_annot={}
            try:
                with open(bed_fn) as tsvfile:
                    for line in tsvfile:
                        record_name=line.split('\t')[3]
                        if( record_name in self.ref_id_list):
                            bed_annot[record_name]=bedline(line.split('\t'))
                if len(bed_annot) != len(self.ref_id_list):
                    raise NanocomporeError("Some references are missing from the BED file provided")
            except:
                raise NanocomporeError("Can't open BED file")

            df['genomicPos'] = df.apply(lambda row: bed_annot[row['ref']].tx2genome(coord=row['pos']),axis=1)
            # This is very inefficient. We should get chr and strand only once per transcript, ideally when writing the BED file
            df['chr'] = df.apply(lambda row: bed_annot[row['ref']].chr,axis=1)
            df['strand'] = df.apply(lambda row: bed_annot[row['ref']].strand,axis=1)
            df=df[['ref', 'pos', 'chr', 'strand', 'genomicPos']+tests]

        if adjust:
            for col in tests:
                df['adjusted_'+col] = multipletests(df[col], method="fdr_bh")[1]
        self.results = df

    def list_most_significant_positions (self, n=10):
        pass

    def list_most_significant_references (self, n=10):
        pass

    #~~~~~~~~~~~~~~PLOTING METHODS~~~~~~~~~~~~~~#

    def plot_pvalue (self, ref_id, start=None, end=None, adjusted_pvalues=True, threshold=0.01, figsize=(30,10), palette="Set2", plot_style="ggplot"):
        """
        Plot pvalues per position (by default plot all fields starting by "pvalue")
        It is pointless to plot more than 50 positions at once as it becomes hard to distiguish
        ref_id: Valid reference id name in the database
        start: Start coordinate. Default=0
        end: End coordinate (included). Default=reference length
        adjusted_pvalues: plot adjusted pvalues. Requires a results slot to be defined.
        figsize: length and heigh of the output plot. Default=(30,10)
        palette: Colormap. Default="Set2"
            see https://matplotlib.org/users/colormaps.html, https://matplotlib.org/examples/color/named_colors.html
        plot_style: Matplotlib plotting style. Default="ggplot"
            . See https://matplotlib.org/users/style_sheets.html
        """
        try:
            ref_fasta = self._fasta [ref_id]
        except KeyError:
            raise NanocomporeError ("Reference id not present in result database")

        # Define start, end if not given
        if not start:
            start = 0
        if not end:
            end = len (ref_fasta)
        # Check start end
        if start > end:
            raise NanocomporeError ("End coordinate has to be higher or equal to start")
        if start < 0:
            raise NanocomporeError ("Coordinates have to be higher that 0")
        if end > len(ref_fasta):
            raise NanocomporeError ("Coordinates have to be lower than the ref_id sequence length ({})".format(len(ref_fasta)))

        # Parse line position per position
        d = OrderedDict ()
        if adjusted_pvalues:
            try:
                ref_pos_dict = self.results.query('ref==@ref_id').set_index('pos').to_dict('index')
                pvalue_selector="adjusted_"
            except NameError:
                raise NanocomporeError("In order to plot adjusted pvalues you have to call the results() function first")
        else:
                ref_pos_dict = self[ref_id]
                pvalue_selector="pvalue_"

        for pos in range (start, end+1):
            # Collect results for position
            res_dict = OrderedDict ()
            if pos in ref_pos_dict:
                for k,v in ref_pos_dict[pos].items():
                    if k.startswith (pvalue_selector): # Get every fields starting with "pvalue"
                        res_dict [k] = v
            d[pos] = res_dict

        # Create x label including the original sequence and its position
        x_lab = []
        for pos, base in zip (range (start, end+1), ref_fasta[start:end+1]):
            x_lab.append ("{}\n{}".format(pos, base))

        # Cast collected results to dataframe
        df = pd.DataFrame.from_dict(d, orient="index")
        if df.empty:
            raise NanocomporeError ("No data available for the selected interval")

        # filling missing values and log transform the data
        df.fillna(1, inplace=True)
        df = -np.log10(df)

        # Define plotting style
        with pl.style.context (plot_style):
            fig, ax = pl.subplots(figsize=figsize)
            _ = sns.lineplot(data=df, palette=palette, ax=ax, dashes=False)
            _ = ax.axhline (y=-np.log10(threshold), color="grey", linestyle=":", label="pvalue={}".format(threshold))
            _ = ax.legend ()
            _ = ax.set_ylabel ("-log (pvalue)")
            _ = ax.set_xlabel ("Reference position")
            _ = ax.set_title (ref_id)
            _ = ax.set_xlim (start, end)
            if end-start<30:
                _ = ax.set_xticks(df.index)
                _ = ax.set_xticklabels(x_lab)
            pl.tight_layout()
            return (fig, ax)

    def plot_signal (self, ref_id, start=None, end=None, figsize=(30,10), colors=["dodgerblue", "salmon"], plot_style="ggplot"):
        """
        Plot the dwell time and median intensity distribution position per positon in a split violin plot representation.
        It is pointless to plot more than 50 positions at once as it becomes hard to distiguish
        ref_id: Valid reference id name in the database
        start: Start coordinate (Must be higher or equal to 0)
        end: End coordinate (included) (must be lower or equal to the reference length)
        figsize: length and heigh of the output plot. Default=(30,10)
        palette: Colormap. Default="Set2"
            see https://matplotlib.org/users/colormaps.html, https://matplotlib.org/examples/color/named_colors.html
        plot_style: Matplotlib plotting style
            . See https://matplotlib.org/users/style_sheets.html
        """

        # Get data
        ref_data, ref_fasta, start, end = self.__get_plot_data (ref_id, start, end)

        # Parse line position per position
        lt = namedtuple ("lt", ["pos", "sample", "median", "dwell"])
        l = []
        valid_pos=0
        for pos in np.arange (start, end+1):
            if pos in ref_data:
                valid_pos+=1
                for median, dwell in zip (ref_data[pos]["S1_median"], ref_data[pos]["S1_dwell"]):
                    l.append (lt (pos, "S1", median, dwell))
                for median, dwell in zip (ref_data[pos]["S2_median"], ref_data[pos]["S2_dwell"]):
                    l.append (lt (pos, "S2", median, dwell))

            # If not coverage for position, just fill in with empty values
            else:
                for sample in ("S1", "S2"):
                    l.append (lt (pos, sample, None, None))

        # Check that we found valid position and cast collected results to dataframe
        if not valid_pos:
            raise NanocomporeError ("No data available for the selected interval")
        df = pd.DataFrame (l)

        # Create x label including the original sequence and its position
        x_lab = []
        for pos, base in zip (range (start, end+1), ref_fasta[start:end+1]):
            x_lab.append ("{}\n{}".format(pos, base))

        # Define ploting style
        with pl.style.context (plot_style):
            # Plot dwell and median
            fig, axes = pl.subplots(2, 1, figsize=figsize)
            _ = sns.violinplot (x="pos", y="median", hue="sample", data=df, split=True, ax=axes[0], inner="quartile", bw=0.75, linewidth=1, palette=colors)
            _ = sns.violinplot (x="pos", y="dwell", hue="sample", data=df, split=True, ax=axes[1], inner="quartile", bw=0.75, linewidth=1, palette=colors)

            # Adjust display
            _ = axes[0].set_title (ref_id)
            _ = axes[0].get_xaxis().set_visible(False)
            _ = axes[0].set_ylabel ("Median Intensity")
            _ = axes[1].set_xticklabels (x_lab)
            _ = axes[1].set_ylabel ("Dwell Time")
            _ = axes[1].set_xlabel ("Reference position")

            pl.tight_layout()
            return (fig, axes)

    def plot_coverage (self, ref_id, start=None, end=None, figsize=(30,5), colors=["dodgerblue", "salmon"], plot_style="ggplot"):
        """
        Plot pvalues per position (by default plot all fields starting by "pvalue")
        It is pointless to plot more than 50 positions at once as it becomes hard to distiguish
        ref_id: Valid reference id name in the database
        start: Start coordinate. Default=0
        end: End coordinate (included). Default=reference length
        figsize: length and heigh of the output plot. Default=(30,10)
        colors: list of 2 colors
            see https://matplotlib.org/examples/color/named_colors.html
        plot_style: Matplotlib plotting style. Default="ggplot"
            . See https://matplotlib.org/users/style_sheets.html
        """
        # Get data
        ref_data, ref_fasta, start, end = self.__get_plot_data (ref_id, start, end)


        # Parse line position per position
        lt = namedtuple ("lt", ["pos", "S1", "S2"])
        l = []
        valid_pos = 0
        for pos in np.arange (start, end+1):
            if pos in ref_data:
                l.append (lt (pos, ref_data[pos]["S1_coverage"], ref_data[pos]["S2_coverage"]))
                valid_pos+=1
            else:
                l.append (lt (pos, None, None))

        # Check that we found valid position and cast collected results to dataframe
        if not valid_pos:
            raise NanocomporeError ("No data available for the selected interval")
        df = pd.DataFrame (l)

        # Define plotting style
        with pl.style.context (plot_style):
            fig, ax = pl.subplots(figsize=figsize)
            _ = ax.plot (df["pos"], df["S1"], label="S1", color=colors[0])
            _ = ax.plot (df["pos"], df["S2"], label="S2", color=colors[1])
            _ = ax.set_ylabel ("Coverage")
            _ = ax.set_xlabel ("Reference position")
            _ = ax.set_xlim (start, end)
            _ = ax.set_title (ref_id)
            _ = ax.legend ()
            pl.tight_layout()
            return (fig, ax)

    #~~~~~~~~~~~~~~PRIVATE  METHODS~~~~~~~~~~~~~~#
    def __get_plot_data (self, ref_id, start, end):
        """
        Private function to verify and extract info for the ploting functions
        """

        # Extract data for ref_id
        try:
            ref_data = self[ref_id]
        except KeyError:
            raise NanocomporeError ("Reference id not present in result database")
        # Get corresponding fasta record
        try:
            ref_fasta = self._fasta [ref_id]
        except KeyError:
            raise NanocomporeError ("Reference id not present in fasta reference database")
        # Get start and end
        if not start:
            start = 0
        if not end:
            end = len (ref_fasta)
        if start > end:
            raise NanocomporeError ("End coordinate has to be higher or equal to start")
        if start < 0:
            raise NanocomporeError ("Coordinates have to be higher that 0")
        if end > len(ref_fasta):
            raise NanocomporeError ("Coordinates have to be lower than the ref_id sequence length ({})".format(len(ref_fasta)))

        return (ref_data, ref_fasta, start, end)<|MERGE_RESOLUTION|>--- conflicted
+++ resolved
@@ -83,13 +83,7 @@
                 raise KeyError ("Item not found in the database")
 
     #~~~~~~~~~~~~~~PUBLIC METHODS~~~~~~~~~~~~~~#
-<<<<<<< HEAD
-
-    ################################### TO DO ##################################
     def save_to_bed (self, output_fn, bedgraph=False, pvalue_field=None, pvalue_thr=0.01, sequence_context=0, convert=None, assembly=None, title=None):
-=======
-    def save_to_bed (self, output_fn, bedgraph=False, pvalue_field=None, pvalue_thr=0.01, sequence_context=0, convert=None, assembly=None):
->>>>>>> bbfd55af
         """Saves the results object to BED6 format.
             bedgraph: save file in bedgraph format instead of bed
             pvalue_field: specifies what column to use as BED score (field 5, as -log10)
