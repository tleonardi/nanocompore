# -*- coding: utf-8 -*-

# Define self package variable
<<<<<<< HEAD
__version__ = "1.0.0b1"
=======
__version__ = "1.0.0.dev2"
>>>>>>> 2b88161a

description = 'Software package that identifies raw signal changes between two conditions from https://github.com/jts/nanopolish resquiggled dRNA-Seq data.'
long_description = """"""

# Collect info in a dictionary for setup.py
setup_dict = {
    "name": __name__,
    "version": __version__,
    "description": description,
    "long_description": long_description,
    "url": "https://github.com/tleonardi/nanocompore",
    "author": 'Tommaso Leonardi and Adrien Leger',
    "author_email": 'tom {at} tleo.io / aleg {at} ebi.ac.uk',
    "license": "MIT",
    "python_requires":'>=3.3',
    "classifiers": [
        'Development Status :: 3 - Alpha',
        'Intended Audience :: Science/Research',
        'Topic :: Scientific/Engineering :: Bio-Informatics',
        'License :: OSI Approved :: MIT',
        'Programming Language :: Python :: 3',
        'Programming Language :: Python :: 3.3',
        'Programming Language :: Python :: 3.4',
        'Programming Language :: Python :: 3.5',
        'Programming Language :: Python :: 3.6',],
    "install_requires": [
        'numpy>=1.14.0',
        'tqdm>=4.23.4',
        "pyfaidx>=0.5.4.1",
        "matplotlib>=2.2.2",
        "seaborn>=0.9.0",
        "pandas>=0.23.3",
        "statsmodels>=0.9.0",
        "scikit-learn>=0.20",
        "bedparse==0.1.1b1"],
    "packages": [__name__],
    "entry_points":{'console_scripts': ['nanocompore=nanocompore.nanocompore_main:main']}}<|MERGE_RESOLUTION|>--- conflicted
+++ resolved
@@ -1,11 +1,7 @@
 # -*- coding: utf-8 -*-
 
 # Define self package variable
-<<<<<<< HEAD
-__version__ = "1.0.0b1"
-=======
-__version__ = "1.0.0.dev2"
->>>>>>> 2b88161a
+__version__ = "1.0.0b2"
 
 description = 'Software package that identifies raw signal changes between two conditions from https://github.com/jts/nanopolish resquiggled dRNA-Seq data.'
 long_description = """"""
