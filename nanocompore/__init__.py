--- conflicted
+++ resolved
@@ -1,11 +1,7 @@
 # -*- coding: utf-8 -*-
 
 # Define self package variable
-__version__ = "1.0.0b5"
-<<<<<<< HEAD
-
-=======
->>>>>>> e7568aee
+__version__ = "1.0.0b6"
 description = 'Software package that identifies raw signal changes between two conditions from https://github.com/jts/nanopolish resquiggled dRNA-Seq data.'
 
 # Collect info in a dictionary for setup.py
