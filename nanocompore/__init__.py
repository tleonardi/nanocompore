# -*- coding: utf-8 -*-

# Define self package variable
<<<<<<< HEAD
__version__ = "1.0.0rc2"
description = 'Software package that identifies raw signal changes between two conditions from https://github.com/jts/nanopolish resquiggled dRNA-Seq data.'

# Collect info in a dictionary for setup.py
setup_dict = {
    "name": __name__,
    "version": __version__,
    "description": description,
    "url": "https://github.com/tleonardi/nanocompore",
    "author": 'Tommaso Leonardi and Adrien Leger',
    "author_email": 'tom {at} tleo.io / aleg {at} ebi.ac.uk',
    "license": "MIT",
    "python_requires":'>=3.5',
    "classifiers": [
        'Development Status :: 3 - Alpha',
        'Intended Audience :: Science/Research',
        'Topic :: Scientific/Engineering :: Bio-Informatics',
        'License :: OSI Approved :: MIT',
        'Programming Language :: Python :: 3'],
    "install_requires": [
        'numpy>=1.14.0',
        'scipy>=1.1.0',
        'tqdm>=4.23.4',
        "pyfaidx>=0.5.4.1",
        "matplotlib>=2.2.2",
        "seaborn>=0.9.0",
        "pandas>=0.23.3",
        "statsmodels>=0.9.0",
        "scikit-learn>=0.20",
        "bedparse>=0.1.2",
        "pyyaml>=5.0"],
    "packages": [__name__],
    "package_data":{__name__: ["models/kmers_model_RNA_r9.4_180mv.tsv"]},
    "entry_points":{'console_scripts': ['nanocompore=nanocompore.nanocompore_main:main']}}
=======
__version__ = "1.0.0rc3-dev"
__description__ = 'Software package that identifies raw signal changes between two conditions from https://github.com/jts/nanopolish resquiggled dRNA-Seq data.'
#__all__ = ["SampComp", "SampCompDB", "SimReads", "Whitelist", "TxComp"]
>>>>>>> d64fe784
<|MERGE_RESOLUTION|>--- conflicted
+++ resolved
@@ -1,43 +1,6 @@
 # -*- coding: utf-8 -*-
 
 # Define self package variable
-<<<<<<< HEAD
-__version__ = "1.0.0rc2"
-description = 'Software package that identifies raw signal changes between two conditions from https://github.com/jts/nanopolish resquiggled dRNA-Seq data.'
-
-# Collect info in a dictionary for setup.py
-setup_dict = {
-    "name": __name__,
-    "version": __version__,
-    "description": description,
-    "url": "https://github.com/tleonardi/nanocompore",
-    "author": 'Tommaso Leonardi and Adrien Leger',
-    "author_email": 'tom {at} tleo.io / aleg {at} ebi.ac.uk',
-    "license": "MIT",
-    "python_requires":'>=3.5',
-    "classifiers": [
-        'Development Status :: 3 - Alpha',
-        'Intended Audience :: Science/Research',
-        'Topic :: Scientific/Engineering :: Bio-Informatics',
-        'License :: OSI Approved :: MIT',
-        'Programming Language :: Python :: 3'],
-    "install_requires": [
-        'numpy>=1.14.0',
-        'scipy>=1.1.0',
-        'tqdm>=4.23.4',
-        "pyfaidx>=0.5.4.1",
-        "matplotlib>=2.2.2",
-        "seaborn>=0.9.0",
-        "pandas>=0.23.3",
-        "statsmodels>=0.9.0",
-        "scikit-learn>=0.20",
-        "bedparse>=0.1.2",
-        "pyyaml>=5.0"],
-    "packages": [__name__],
-    "package_data":{__name__: ["models/kmers_model_RNA_r9.4_180mv.tsv"]},
-    "entry_points":{'console_scripts': ['nanocompore=nanocompore.nanocompore_main:main']}}
-=======
-__version__ = "1.0.0rc3-dev"
+__version__ = "1.0.0rc3"
 __description__ = 'Software package that identifies raw signal changes between two conditions from https://github.com/jts/nanopolish resquiggled dRNA-Seq data.'
-#__all__ = ["SampComp", "SampCompDB", "SimReads", "Whitelist", "TxComp"]
->>>>>>> d64fe784
+#__all__ = ["SampComp", "SampCompDB", "SimReads", "Whitelist", "TxComp"]