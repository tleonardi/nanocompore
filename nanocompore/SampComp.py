# -*- coding: utf-8 -*-

#~~~~~~~~~~~~~~IMPORTS~~~~~~~~~~~~~~#

# Disable multithreading for MKL and openBlas
import os
os.environ["MKL_NUM_THREADS"] = "1"
os.environ["MKL_THREADING_LAYER"] = "sequential"
os.environ["NUMEXPR_NUM_THREADS"] = "1"
os.environ["OMP_NUM_THREADS"] = "1"
os.environ['OPENBLAS_NUM_THREADS'] = '1'

# Std lib
import logging
from collections import OrderedDict, namedtuple
import shelve
import multiprocessing as mp
from warnings import warn

# Third party
from tqdm import tqdm
import numpy as np

# Local package
from nanocompore.common import counter_to_str, access_file, NanocomporeError, NanocomporeWarning, numeric_cast_list
from nanocompore.Whitelist import Whitelist
from nanocompore.TxComp import paired_test
from nanocompore.TxComp import kmeans_test
from nanocompore.TxComp import gmm_test
from nanocompore.SampCompDB import SampCompDB

# Logger setup
logging.basicConfig(level=logging.INFO, format='%(message)s')
logger = logging.getLogger(__name__)
logLevel_dict = {"debug":logging.DEBUG, "info":logging.INFO, "warning":logging.WARNING}

#~~~~~~~~~~~~~~MAIN CLASS~~~~~~~~~~~~~~#
class SampComp (object):
    """ Init analysis and check args"""

    #~~~~~~~~~~~~~~FUNDAMENTAL METHODS~~~~~~~~~~~~~~#

    def __init__(self,
        eventalign_fn_dict,
        output_db_fn,
        fasta_fn,
        whitelist=None,
        comparison_method = None,
        sequence_context = 0,
        min_coverage = 10,
        downsample_high_coverage = None,
        max_invalid_kmers_freq = 0.1,
        select_ref_id = [],
        exclude_ref_id = [],
        nthreads = 4,
        logLevel = "info"):

        """
        eventalign_fn_dict: Multilevel dictionnary indicating the condition_label, sample_label and file name of the eventalign_collapse output
            example d = {"S1": {"R1":"path1.tsv", "R2":"path2.tsv"}, "S2": {"R1":"path3.tsv", "R2":"path4.tsv"}}
            2 conditions are expected, and at least 2 sample replicates are highly recomended per condition
        output_db_fn: Path where to write the result database
        fasta_fn: Path to a fasta file corresponding to the reference used for read alignemnt
<<<<<<< HEAD
        whitelist: Whitelist object previously generated with nanocompore Whitelist. If not given, will be automatically generated
        comparison_method: Statistical method to compare the 2 samples (kmean, mann_whitney, kolmogorov_smirnov, t_test).
=======
        whitelist: Whitelist object previously generated with nanocompore Whitelist. If not given, will be generated
        padj_threshold: Adjusted p-value threshold for reporting sites.
        comparison_method: Statistical method to compare the 2 samples (kmean, mann_whitney, kolmogorov_smirnov, t_test, gmm).
>>>>>>> a8fb63be
            This can be a list or a comma separated string
        sequence_context: Extend statistical analysis to contigous adjacent base if available
        min_cov: minimal coverage required in all sample
        downsample_high_coverage: For reference with higher coverage, downsample by randomly selecting reads.
        max_invalid_kmers_freq: maximum frequency of NNNNN, mismatching and missing kmers in reads
        select_ref_id: if given, only reference ids in the list will be selected for the analysis
        exclude_ref_id: if given, refid in the list will be excluded from the analysis
        nthreads: Number of threads (two are used for reading and writing, all the others for processing in parallel).
        logLevel: Set the log level. Valid values: warning, info, debug
        """
        # Set logging level
        logger.setLevel (logLevel_dict.get (logLevel, logging.WARNING))
        logger.info ("Initialise SampComp and checks options")

        # Check that the number of condition is 2 and raise a warning if there are less than 2 replicates per conditions
        if len(eventalign_fn_dict) != 2:
            raise NanocomporeError("2 conditions are expected. Found {}".format(len(eventalign_fn_dict)))
        for cond_lab, sample_dict in eventalign_fn_dict.items():
            if len(sample_dict) == 1:
                warn (NanocomporeWarning ("Only 1 replicate found for condition {}. This is not recomended".format(cond_lab)))

        # Check args
        for sample_dict in eventalign_fn_dict.values():
            for fn in sample_dict.values():
                if not access_file (fn):
                    raise NanocomporeError("Cannot access eventalign_collapse file {}".format(idx_fn))

        if nthreads < 3:
            raise NanocomporeError("Number of threads not valid")

        if not comparison_method:
            comparison_method = [None]
        if type (comparison_method) == str:
            comparison_method = comparison_method.split(",")
        allowed_comparison_methods = ["kmean", "mann_whitney", "MW", "kolmogorov_smirnov", "KS","t_test", "TT", "GMM", None]
        if not all([cm in allowed_comparison_methods for cm in comparison_method]):
            raise NanocomporeError("Invalid comparison method")

        if whitelist:
            if not isinstance (whitelist, Whitelist):
                raise NanocomporeError("Whitelist is not valid")
            # Set private args from whitelist args
            self.__min_coverage = whitelist._Whitelist__min_coverage
            self.__downsample_high_coverage = whitelist._Whitelist__downsample_high_coverage
            self.__max_invalid_kmers_freq = whitelist._Whitelist__max_invalid_kmers_freq

        else:
            whitelist = Whitelist (
                eventalign_fn_dict = eventalign_fn_dict,
                fasta_fn = fasta_fn,
                min_coverage = min_coverage,
                downsample_high_coverage = downsample_high_coverage,
                max_invalid_kmers_freq = max_invalid_kmers_freq,
                select_ref_id = select_ref_id,
                exclude_ref_id = exclude_ref_id,
                logLevel = logLevel)
                # Set private args
            self.__min_coverage = min_coverage
            self.__downsample_high_coverage = downsample_high_coverage
            self.__max_invalid_kmers_freq = max_invalid_kmers_freq

        # Save private args
        self.__eventalign_fn_dict = eventalign_fn_dict
        self.__output_db_fn = output_db_fn
        self.__fasta_fn = fasta_fn
        self.__whitelist = whitelist
        self.__comparison_methods = comparison_method
        self.__sequence_context = sequence_context
        self.__nthreads = nthreads - 2
        self.__logLevel = logLevel

        # Get number of samples
        n = 0
        for sample_dict in self.__eventalign_fn_dict.values():
            for sample_lab in sample_dict.keys():
                n+=1
        self.__n_samples = n

    def __call__ (self):
        """Run analysis"""

        logger.info ("Start data processing")
        # Init Multiprocessing variables
        in_q = mp.Queue (maxsize = 100)
        out_q = mp.Queue (maxsize = 100)

        # Define processes
        ps_list = []
        ps_list.append (mp.Process (target=self.__list_refid, args=(in_q,)))
        for i in range (self.__nthreads):
            ps_list.append (mp.Process (target=self.__process_references, args=(in_q, out_q)))
        ps_list.append (mp.Process (target=self.__write_output, args=(out_q,)))

        # Start processes and block until done
        try:
            for ps in ps_list:
                ps.start ()
            for ps in ps_list:
                ps.join ()

        # Kill processes if early stop
        except (BrokenPipeError, KeyboardInterrupt) as E:
            if self.verbose: stderr_print ("Early stop. Kill processes\n")
            for ps in ps_list:
                ps.terminate ()

        # Return database wrapper object
        return SampCompDB (db_fn=self.__output_db_fn, fasta_fn=self.__fasta_fn)

    #~~~~~~~~~~~~~~PRIVATE MULTIPROCESSING METHOD~~~~~~~~~~~~~~#
    def __list_refid (self, in_q):
        # Add refid to inqueue to dispatch the data among the workers
        for ref_id, ref_dict in self.__whitelist:
            logger.debug("Adding %s to in_q"%ref_id)
            in_q.put ((ref_id, ref_dict))

        # Add 1 poison pill for each worker thread
        for i in range (self.__nthreads):
            logger.debug("Adding poison pill to in_q")
            in_q.put (None)

    def __process_references (self, in_q, out_q):
        """
        Consume ref_id, agregate intensity and dwell time at position level and
        perform statistical analyses to find significantly different regions
        """
        logger.debug("Worker thread started")

        try:
            # Open all files for reading. More efficient to open only once the files
            # file pointer are stored in a dictionnary matching the ref_dict arborescence
            fp_dict = OrderedDict()
            for cond_lab, sample_dict in self.__eventalign_fn_dict.items():
                fp_dict[cond_lab] = OrderedDict()
                for sample_lab, fn in sample_dict.items():
                    fp_dict[cond_lab][sample_lab] = open(fn, "r")

            # Process refid in input queue
            for ref_id, ref_dict in iter (in_q.get, None):
                logger.debug("Worker thread processing new item from in_q: %s"%ref_id)

                # List valid positions for ref_id identified by whitelist
                valid_pos_list = []
                for interval_start, interval_end in ref_dict["interval_list"]:
                    for pos in range (interval_start, interval_end+1):
                        valid_pos_list.append(pos)

                # Parse read data for each sample and fill in a position level multilevel
                # dict with median, coverage and dwell time values
                ref_pos_dict = OrderedDict ()
                for cond_lab, sample_dict in ref_dict.items():
                    # Skip interval list entry
                    if cond_lab == "interval_list":
                        continue
                    for sample_lab, read_list in sample_dict.items():
                        fp = fp_dict[cond_lab][sample_lab]
                        for read in read_list:

                            # Move to read, save read data chunk and reset file pointer
                            fp.seek (read["byte_offset"])
                            line_list = fp.read (read["byte_len"]).split("\n")
                            fp.seek (0)

                            # Check read_id ref_id concordance between index and data file
                            header = numeric_cast_list(line_list[0][1:].split("\t"))
                            if not header[0] == read["read_id"] or not header[1] == read["ref_id"]:
                                raise NanocomporeError ("Index and data files are not matching")

                            # Extract col names from second line
                            col_names = line_list[1].split("\t")
                            # Parse data files kmers per kmers
                            for line in line_list[2:]:
                                # Transform line to dict and cast str numbers to actual numbers
                                kmer = dict (zip (col_names, numeric_cast_list (line.split("\t"))))

                                # Check if ref position is in the whitelist valid intervals and add kmer data if so
                                pos = kmer["ref_pos"]
                                if pos in valid_pos_list:
                                    if not pos in ref_pos_dict:
                                        ref_pos_dict[pos] = OrderedDict()
                                        ref_pos_dict[pos]["ref_kmer"] = kmer["ref_kmer"]
                                    if not cond_lab in ref_pos_dict[pos]:
                                        ref_pos_dict[pos][cond_lab] = OrderedDict()
                                    if not sample_lab in ref_pos_dict[pos][cond_lab]:
                                        ref_pos_dict[pos][cond_lab][sample_lab] = {"intensity":[], "dwell":[], "coverage":0}

                                    # Append median intensity and dwell time value per position
                                    ref_pos_dict[pos][cond_lab][sample_lab]["intensity"].append (kmer["median"])
                                    ref_pos_dict[pos][cond_lab][sample_lab]["dwell"].append (kmer["n_signals"])
                                    ref_pos_dict[pos][cond_lab][sample_lab]["coverage"]+=1

                # Filter low coverage positions
                ref_pos_dict_filtered = OrderedDict ()
                for pos, cond_dict in ref_pos_dict.items():
                    n=0
                    for cond_lab, sample_dict in cond_dict.items():
                        # Skip kmer_seq entry
                        if cond_lab == "ref_kmer":
                            continue
                        for sample_lab, v in sample_dict.items():
                            if v["coverage"] >= self.__min_coverage:
                                n+=1
                    if n == self.__n_samples:
                        ref_pos_dict_filtered[pos] = cond_dict
                # Replace full dict by the filtered one
                ref_pos_dict = ref_pos_dict_filtered

                # Perform stat if there are still data in dict after position level coverage filtering
                if ref_pos_dict:
                    for comp_met in self.__comparison_methods:

                        # Conventional statistics
                        if comp_met in ["mann_whitney", "MW", "kolmogorov_smirnov", "KS","t_test", "TT"]:
                            ref_pos_dict = paired_test (
                                ref_pos_dict=ref_pos_dict,
                                method=comp_met,
                                sequence_context=self.__sequence_context,
                                min_coverage=self.__min_coverage)

                        # kmeans test
                        elif comp_met == "kmean":
                            ref_pos_dict = kmeans_test(
                                ref_pos_dict=ref_pos_dict,
                                method=comp_met,
                                sequence_context=self.__sequence_context,
                                min_coverage=self.__min_coverage)

<<<<<<< HEAD
                    # Add the current read details to queue
=======
                        # GMM test
                        elif comp_met == "GMM":
                            ref_pos_dict = gmm_test(
                                ref_pos_dict=ref_pos_dict,
                                method=comp_met,
                                sequence_context=self.__sequence_context,
                                min_coverage=self.__min_coverage)
                        # Add the current read details to queue
>>>>>>> a8fb63be
                    out_q.put ((ref_id, ref_pos_dict))

        except Exception as E:
            pass

        finally:
            # Add a poison pill in queue
            logger.debug("Adding poison pill to out_q")
            out_q.put (None)
            # close all files
            fp_dict = OrderedDict()
            for sample_dict in fp_dict.values():
                for fp in sample_dict.values():
                    fp.close()

    def __write_output (self, out_q):
        # Get results out of the out queue and write in shelve
        try:
            with shelve.open (self.__output_db_fn, flag='n') as db:
                # Iterate over the counter queue and process items until all poison pills are found
                pbar = tqdm (total = len(self.__whitelist), unit=" Processed References", disable=self.__logLevel in ("warning", "debug"))
                for _ in range (self.__nthreads):
                    for ref_id, ref_pos_dict in iter (out_q.get, None):
                        logger.debug("Writer thread writing %s"%ref_id)
                        # Write results in a shelve db
                        db [ref_id] = ref_pos_dict
                        pbar.update ()
                pbar.close()
                db["__metadata"] = {"comparison_method":self.__comparison_methods, "sequence_context": self.__sequence_context}
        except IOError:
            raise NanocomporeError("Error writing to output db")<|MERGE_RESOLUTION|>--- conflicted
+++ resolved
@@ -61,14 +61,8 @@
             2 conditions are expected, and at least 2 sample replicates are highly recomended per condition
         output_db_fn: Path where to write the result database
         fasta_fn: Path to a fasta file corresponding to the reference used for read alignemnt
-<<<<<<< HEAD
         whitelist: Whitelist object previously generated with nanocompore Whitelist. If not given, will be automatically generated
-        comparison_method: Statistical method to compare the 2 samples (kmean, mann_whitney, kolmogorov_smirnov, t_test).
-=======
-        whitelist: Whitelist object previously generated with nanocompore Whitelist. If not given, will be generated
-        padj_threshold: Adjusted p-value threshold for reporting sites.
         comparison_method: Statistical method to compare the 2 samples (kmean, mann_whitney, kolmogorov_smirnov, t_test, gmm).
->>>>>>> a8fb63be
             This can be a list or a comma separated string
         sequence_context: Extend statistical analysis to contigous adjacent base if available
         min_cov: minimal coverage required in all sample
@@ -296,9 +290,6 @@
                                 sequence_context=self.__sequence_context,
                                 min_coverage=self.__min_coverage)
 
-<<<<<<< HEAD
-                    # Add the current read details to queue
-=======
                         # GMM test
                         elif comp_met == "GMM":
                             ref_pos_dict = gmm_test(
@@ -306,8 +297,8 @@
                                 method=comp_met,
                                 sequence_context=self.__sequence_context,
                                 min_coverage=self.__min_coverage)
-                        # Add the current read details to queue
->>>>>>> a8fb63be
+                    
+                    # Add the current read details to queue
                     out_q.put ((ref_id, ref_pos_dict))
 
         except Exception as E:
