# -*- coding: utf-8 -*-

#~~~~~~~~~~~~~~IMPORTS~~~~~~~~~~~~~~#
# Std lib
from collections import OrderedDict, Counter, defaultdict
import warnings


# Third party
from scipy.stats import mannwhitneyu, ks_2samp, ttest_ind, chi2
import statsmodels.api as sm
import statsmodels.discrete.discrete_model as dm
from statsmodels.formula.api import ols
from statsmodels.tools.sm_exceptions import ConvergenceWarning
from sklearn.preprocessing import StandardScaler
from sklearn.mixture import GaussianMixture
import numpy as np
import pandas as pd

# Local package
from nanocompore.common import NanocomporeError

# Init randon seed
np.random.seed(42)

def txCompare(ref_pos_list, methods=None, sequence_context=0, min_coverage=20, logger=None, ref=None, sequence_context_weights="uniform", force_logit=False):

    if sequence_context_weights != "uniform" and sequence_context_weights != "harmonic":
        raise NanocomporeError("Invalid sequence_context_weights (uniform or harmonic)")

    n_lowcov = 0
    tests = set()
    # If we have less than 2 replicates in any condition force logit method
    if not all([ len(i)>1 for i in ref_pos_list[0]['data'].values() ]):
        force_logit=True
    for pos, pos_dict in enumerate(ref_pos_list):

        # Filter out low coverage positions
        lowcov = False
        for cond_dict in pos_dict["data"].values():
            for sample_val in cond_dict.values():
                if sample_val["coverage"] < min_coverage:
                    lowcov=True
        ref_pos_list[pos]["lowCov"]=lowcov

        # Perform stat tests if not low cov
        if lowcov:
            n_lowcov+=1
        else:
            res = dict()
            data = pos_dict['data']
            for met in methods:
                if met in ["MW", "KS", "TT"] :
                    pvalues = nonparametric_test(data, method=met)
                    res["{}_intensity_pvalue".format(met)]=pvalues[0]
                    res["{}_dwell_pvalue".format(met)]=pvalues[1]
                    tests.add("{}_intensity_pvalue".format(met))
                    tests.add("{}_dwell_pvalue".format(met))
                elif met == "GMM":
                    if force_logit:
                        gmm_results = gmm_test_logit(data, verbose=True)
                    else:
                        gmm_results = gmm_test_anova(data, verbose=True)
                    res["GMM_pvalue"] = gmm_results[0]
                    res["GMM_model"] = gmm_results ################################# optional ?
                    tests.add("GMM_pvalue")

            # Save results in main
            ref_pos_list[pos]['txComp'] = res
    logger.debug("Skipping {} positions because not present in all samples with sufficient coverage".format(n_lowcov))

    # Combine pvalue within a given sequence context
    if sequence_context > 0:
        logger.debug ("Calculate weighs and cross correlation matrices by tests")
        if sequence_context_weights == "harmonic":
            # Generate weights as a symmetrical harmonic series
<<<<<<< HEAD
            logger.debug("Calculate harmonic weighs and cross correlation matrices by tests")
=======
>>>>>>> 1b7a6856
            weights = harmomic_series(sequence_context)
        else:
            weights = [1]*(2*sequence_context+1)

        # Collect pvalue lists per tests
        pval_list_dict = defaultdict(list)
        for pos_dict in ref_pos_list:
            if 'txComp' in pos_dict:
                for test in tests:
                    if test in pos_dict['txComp']:
                        pval_list_dict[test].append(pos_dict['txComp'][test])
        # Compute cross correlation matrix per test
        corr_matrix_dict = OrderedDict()
        for test in tests:
            corr_matrix_dict[test] = cross_corr_matrix(pval_list_dict[test], sequence_context)

<<<<<<< HEAD
        logger.debug("Combine adjacent position pvalues with Hou's method positon per position")
        # Iterate over each positions in previously generated result dictionary
        for mid_pos in range(len(ref_pos_list)):
=======
        logger.debug ("Combine adjacent position pvalues with Hou's method position per position")
        # Iterate over each positions in previously generated result dictionnary
        for mid_pos in range (len(ref_pos_list)):
>>>>>>> 1b7a6856
            # Perform test only if middle pos is valid
            if not ref_pos_list[mid_pos]["lowCov"]:
                pval_list_dict = defaultdict(list)
                for pos in range(mid_pos-sequence_context, mid_pos+sequence_context+1):
                    # If any the positions is missing or any of the pvalues in the context is lowCov or NaN, consider it 1
                    if pos < 0 or pos >= len(ref_pos_list) or ref_pos_list[pos]["lowCov"]:
                        for test in tests:
                            pval_list_dict[test].append(1)
                    # else just extract the corresponding pvalue
                    else:
                        for test in tests:
                            pval_list_dict[test].append(ref_pos_list[pos]["txComp"][test])
                # Combine collected pvalues add add to dict
                for test in tests:
                    test_label = "{}_context_{}".format(test, sequence_context)
                    ref_pos_list[mid_pos]['txComp'][test_label] = combine_pvalues_hou(pval_list_dict[test], weights, corr_matrix_dict[test])

    return ref_pos_list

def nonparametric_test(data, method=None):

    if method in ["mann_whitney", "MW"]:
        stat_test = mannwhitneyu
    elif method in ["kolmogorov_smirnov", "KS"]:
        stat_test = ks_2samp
    elif method in ["t_test", "TT"]:
        stat_test = ttest_ind
    else:
        raise NanocomporeError("Invalid statistical method name (MW, KS, ttest)")

    condition_labels = tuple(data.keys())
    if len(condition_labels) != 2:
        raise NanocomporeError("The %s method only supports two conditions" % method)
    condition1_intensity = np.concatenate([ rep['intensity'] for rep in data[condition_labels[0]].values() ])
    condition2_intensity = np.concatenate([ rep['intensity'] for rep in data[condition_labels[1]].values() ])
    condition1_dwell = np.concatenate([ rep['dwell'] for rep in data[condition_labels[0]].values() ])
    condition2_dwell = np.concatenate([ rep['dwell'] for rep in data[condition_labels[1]].values() ])

    pval_intensity = stat_test(condition1_intensity, condition2_intensity)[1]
    pval_dwell = stat_test(condition1_dwell, condition2_dwell)[1]
    return(pval_intensity, pval_dwell)

def gmm_test_anova(data, log_dwell=True, verbose=False):

    condition_labels = tuple(data.keys())
    if len(condition_labels) != 2:
        raise NanocomporeError("gmm_test only supports two conditions")
    
    # Merge the intensities and dwell times of all samples in a single array
    global_intensity = np.concatenate(([v['intensity'] for v in data[condition_labels[0]].values()]+[v['intensity'] for v in data[condition_labels[1]].values()]), axis=None)
    global_dwell = np.concatenate(([v['dwell'] for v in data[condition_labels[0]].values()]+[v['dwell'] for v in data[condition_labels[1]].values()]), axis=None)

    if log_dwell:
        global_dwell = np.log10(global_dwell)
        
    # Scale the intensity and dwell time arrays
    X = StandardScaler().fit_transform([(i, d) for i,d in zip(global_intensity, global_dwell)])

    # Generate an array of of sample labels 
    Y = [ k for k,v in data[condition_labels[0]].items() for _ in v['intensity'] ] + [ k for k,v in data[condition_labels[1]].items() for _ in v['intensity'] ] 
    
    # Loop over multiple cv_types and n_components and for each fit a GMM
    # calculate the BIC and retain the lowest
    lowest_bic = np.infty
    bic = []
    n_components_range = range(1, 3)
    cv_types = ['spherical', 'tied', 'diag', 'full']
    for cv_type in cv_types:
        for n_components in n_components_range:
        # Fit a Gaussian mixture with EM
            gmm = GaussianMixture(n_components=n_components, covariance_type=cv_type)
            gmm.fit(X)
            bic.append(gmm.bic(X))
            if bic[-1] < lowest_bic:
                lowest_bic = bic[-1]
                best_gmm = gmm
                best_gmm_type = cv_type
                best_gmm_ncomponents = n_components

    # If the best GMM has 2 clusters do an anova test on the log odd ratios
    if best_gmm_ncomponents == 2:
        # Assign data points to the clusters
        y_pred = best_gmm.predict(X)  

        # List of sample labels
        sample_labels = list(data[condition_labels[0]].keys()) + list(data[condition_labels[1]].keys())

        # Dictionary Sample_label:Condition_label
        sample_condition_labels = { sk:k for k,v in data.items() for sk in v.keys() }
        counters = dict()
        # Count how many reads in each cluster for each sample
        for lab in sample_labels:
            counters[lab] = Counter(y_pred[[i==lab for i in Y]])
        labels= []
        logr = []
        for sample,counter in counters.items():
            # Save the condition label the corresponds to the current sample
            labels.append(sample_condition_labels[sample])
            # The Counter dictionaries in counters are not ordered
            # The following line enforces the order and adds 1 to avoid empty clusters
            ordered_counter = [ counter[i]+1 for i in range(best_gmm_ncomponents)]
            total = sum(ordered_counter)
            normalised_ordered_counter = [ i/total for i in ordered_counter ]
            # Loop through ordered_counter and divide each value by the first
            logr.append(np.log(normalised_ordered_counter[0]/(1-normalised_ordered_counter[0])))
        logr = np.array(logr)
        #r = manova.MANOVA(logr, labels).mv_test([("manova", "x1")])
        #pvalue = r.results['manova']['stat']['Pr > F']["Pillai's trace"]

        # statsmodels ols requires the use of the formula api,
        # therefore we convert the data to a df
        df = pd.DataFrame.from_dict({'condition':labels, 'logr':logr})
        mod = ols("logr~C(condition)", data=df).fit() 
        aov_table = sm.stats.anova_lm(mod, typ=2)
        pvalue = aov_table['PR(>F)']['C(condition)']
        # Calculate the delta log odds ratio, i.e. the difference of the means of the log odds rations between the two conditions
        delta_logit = float(df.groupby('condition').mean().loc[condition_labels[1]] - df.groupby('condition').mean().loc[condition_labels[0]])
        # Convert the counters to a string
        cluster_counts = list()
        for k,v in counters.items():
            cluster_counts.append("%s:%s/%s" % (k, v[0], v[1]))
        cluster_counts="__".join(cluster_counts)
    elif best_gmm_ncomponents == 1:
            pvalue = np.nan
            logr = "NC"
            aov_table = "NC"
            cluster_counts = "NC"
            delta_logit = np.nan
    else:
        raise NanocomporeError("GMM models with n_component>2 are not supported")

    if verbose:
        return(pvalue, delta_logit, aov_table, cluster_counts, best_gmm, best_gmm_type, best_gmm_ncomponents)
    else:
        return(pvalue, delta_logit)


def gmm_test_logit(data, log_dwell=True, verbose=False):
    condition_labels = tuple(data.keys())
    if len(condition_labels) != 2:
        raise NanocomporeError("gmm_test only supports two conditions")

    global_intensity = np.concatenate(([v['intensity'] for v in data[condition_labels[0]].values()]+[v['intensity'] for v in data[condition_labels[1]].values()]), axis=None)
    global_dwell = np.concatenate(([v['dwell'] for v in data[condition_labels[0]].values()]+[v['dwell'] for v in data[condition_labels[1]].values()]), axis=None)

    if log_dwell:
        global_dwell = np.log10(global_dwell)

    Y = [ condition_labels[0] for v in data[condition_labels[0]].values() for _ in v['intensity'] ] + [ condition_labels[1] for v in data[condition_labels[1]].values() for _ in v['intensity'] ]
    X = StandardScaler().fit_transform([(i, d) for i,d in zip(global_intensity, global_dwell)])
    gmm_mod = GaussianMixture(n_components=2, covariance_type="full", random_state=146)
    y_pred = gmm_mod.fit_predict(X)
    # Add one to each group to avoid empty clusters
    y_pred=np.append(y_pred, [0,0,1,1])
    Y.extend([condition_labels[0], condition_labels[1], condition_labels[0], condition_labels[1]])
    S1_counts = Counter(y_pred[[i==condition_labels[0] for i in Y]])
    S2_counts = Counter(y_pred[[i==condition_labels[1] for i in Y]])
    contingency_table = "%s:%s/%s__%s:%s/%s" % (condition_labels[0], S1_counts[0], S1_counts[1], condition_labels[1], S2_counts[0], S2_counts[2])
    Y = pd.get_dummies(Y)
    Y['intercept']=1
    logit = dm.Logit(y_pred,Y[['intercept',condition_labels[1]]] )
    with warnings.catch_warnings():
        warnings.filterwarnings('error')
        try:
            fitmod=logit.fit(disp=0)
            pvalue, coef = fitmod.pvalues[1], fitmod.params[1]
        except ConvergenceWarning:
            fitmod, pvalue, coef = "NC", 1, "NC"
    # Return model, real_labels (w/ intercept), GMM clusters, contingency table
    if verbose:
        return (pvalue, coef, fitmod, contingency_table, gmm_mod)
    else:
        return (pvalue, coef)

def cross_corr_matrix(pvalues_vector, context=2):
    """Calculate the cross correlation matrix of the
        pvalues for a given context.
    """
    matrix=[]
    pvalues_vector = np.array([ i if not np.isnan(i) else 1 for i in pvalues_vector ])
    s=pvalues_vector.size
    if all(p==1 for p in pvalues_vector):
        return(np.ones((context*2+1, context*2+1)))

    for i in range(-context,context+1):
        row=[]
        for j in range(-context,context+1):
            row.append(np.corrcoef((np.roll(pvalues_vector,i)[context:s-context]), (np.roll(pvalues_vector,j)[context:s-context]))[0][1])
        matrix.append(row)
    return(np.array(matrix))

def combine_pvalues_hou(pvalues, weights, cor_mat):
    """ Hou's method for the approximation for the distribution of the weighted
        combination of non-independent or independent probabilities.
        https://doi.org/10.1016/j.spl.2004.11.028
        pvalues: list of pvalues to be combined
        weights: the weights of the pvalues
        cor_mat: a matrix containing the correlation coefficients between pvalues
        Test: when weights are equal and cor=0, hou is the same as Fisher
        print(combine_pvalues([0.1,0.02,0.1,0.02,0.3], method='fisher')[1])
        print(hou([0.1,0.02,0.1,0.02,0.3], [1,1,1,1,1], np.zeros((5,5))))
    """
    if(len(pvalues) != len(weights)):
        raise NanocomporeError("Can't combine pvalues is pvalues and weights are not the same length.")
    if( cor_mat.shape[0] != cor_mat.shape[1] or cor_mat.shape[0] != len(pvalues)):
        raise NanocomporeError("The correlation matrix needs to be squared, with each dimension equal to the length of the pvalued vector.")
    if all(p==1 for p in pvalues):
        return 1
    # Covariance estimation as in Kost and McDermott (eq:8)
    # https://doi.org/10.1016/S0167-7152(02)00310-3
    cov = lambda r: (3.263*r)+(0.710*r**2)+(0.027*r**3)
    k=len(pvalues)
    cov_sum=np.float64(0)
    sw_sum=np.float64(0)
    w_sum=np.float64(0)
    tau=np.float64(0)
    for i in range(k):
        for j in range(i+1,k):
            cov_sum += weights[i]*weights[j]*cov(cor_mat[i][j])
        sw_sum += weights[i]**2
        w_sum += weights[i]
        # Calculate the weighted Fisher's combination statistic
        tau += weights[i] * (-2*np.log(pvalues[i]))
    # Correction factor
    c = (2*sw_sum+cov_sum) / (2*w_sum)
    # Degrees of freedom
    f = (4*w_sum**2) / (2*sw_sum+cov_sum)
    # chi2.sf is the same as 1-chi2.cdf but is more accurate
    combined_p_value = chi2.sf(tau/c,f)
    # Return a very small number if pvalue =0
    if combined_p_value == 0:
        combined_p_value = np.finfo(np.float).min
    return combined_p_value

def harmomic_series(sequence_context):
    weights = []
    for i in range(-sequence_context, sequence_context+1):
        weights.append(1/(abs(i)+1))
    return weights<|MERGE_RESOLUTION|>--- conflicted
+++ resolved
@@ -74,10 +74,6 @@
         logger.debug ("Calculate weighs and cross correlation matrices by tests")
         if sequence_context_weights == "harmonic":
             # Generate weights as a symmetrical harmonic series
-<<<<<<< HEAD
-            logger.debug("Calculate harmonic weighs and cross correlation matrices by tests")
-=======
->>>>>>> 1b7a6856
             weights = harmomic_series(sequence_context)
         else:
             weights = [1]*(2*sequence_context+1)
@@ -94,15 +90,9 @@
         for test in tests:
             corr_matrix_dict[test] = cross_corr_matrix(pval_list_dict[test], sequence_context)
 
-<<<<<<< HEAD
-        logger.debug("Combine adjacent position pvalues with Hou's method positon per position")
-        # Iterate over each positions in previously generated result dictionary
+        logger.debug("Combine adjacent position pvalues with Hou's method position per position")
+        # Iterate over each positions in previously generated result dictionnary
         for mid_pos in range(len(ref_pos_list)):
-=======
-        logger.debug ("Combine adjacent position pvalues with Hou's method position per position")
-        # Iterate over each positions in previously generated result dictionnary
-        for mid_pos in range (len(ref_pos_list)):
->>>>>>> 1b7a6856
             # Perform test only if middle pos is valid
             if not ref_pos_list[mid_pos]["lowCov"]:
                 pval_list_dict = defaultdict(list)
