# Changelog

<<<<<<< HEAD
=======

## 1.0.2

### Added
- Exposed option to enable/disable anova test
- Running nanocompore via CLI now disables anova by default
- SampComp now downsamples to 5000 by default

### Fixed
- Subsampling in whitelist is deterministic (fix for #103)
- Reworked multiprocessing framework for SampComp (fix for zombie threads, not tested with large datasets)


=======
>>>>>>> 3ca757e9
## v1.0.1

### Fixed
- Fixed #120, #122, #138

### Added
- Improved logging

## v1.0.0rc3-1

### Fixed
- Fixed bug in CLI entrypoint

## v1.0.0rc3

### Added
- Reads simulator now uses variability measured from the data
- Switched to Poetry
- Improved error reporting in TxComp

### Fixed
- Fixed multithreading errors
- Fixed error in SampCompDB.plot_position() (#85)
- Fixed errors with 0 pvalues (#87 and #90)
- Fixed error when passing a Whitelist object to SampComp (#91)

## v1.0.0rc2

### Added
- Continuous testing with Travis CI
- Automatic deployment of docs to gh-pages

### Fixed
- Fixed "Not enough p-values" error. Issue #68<|MERGE_RESOLUTION|>--- conflicted
+++ resolved
@@ -1,7 +1,4 @@
 # Changelog
-
-<<<<<<< HEAD
-=======
 
 ## 1.0.2
 
@@ -15,8 +12,6 @@
 - Reworked multiprocessing framework for SampComp (fix for zombie threads, not tested with large datasets)
 
 
-=======
->>>>>>> 3ca757e9
 ## v1.0.1
 
 ### Fixed
