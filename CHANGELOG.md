--- conflicted
+++ resolved
@@ -1,14 +1,11 @@
 # Changelog
 
 
-<<<<<<< HEAD
 ## v1.0.4
 
 ### Fixed
 - Fixed logging levels and verbosity of log messages
 
-=======
->>>>>>> 62a8bf41
 ## v1.0.3
 
 ### Fixed
